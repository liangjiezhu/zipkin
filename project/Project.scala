/*
 * Copyright 2012 Twitter Inc.
 *
 * Licensed under the Apache License, Version 2.0 (the "License");
 * you may not use this file except in compliance with the License.
 * You may obtain a copy of the License at
 *
 *      http://www.apache.org/licenses/LICENSE-2.0
 *
 *  Unless required by applicable law or agreed to in writing, software
 *  distributed under the License is distributed on an "AS IS" BASIS,
 *  WITHOUT WARRANTIES OR CONDITIONS OF ANY KIND, either express or implied.
 *  See the License for the specific language governing permissions and
 *  limitations under the License.
 *
 */
import com.twitter.sbt.{BuildProperties,PackageDist,GitProject}
import sbt._
import com.twitter.scrooge.ScroogeSBT
import sbt.Keys._
import Keys._
import sbtassembly.Plugin._
import AssemblyKeys._

object Zipkin extends Build {
  val zipkinVersion = "1.2.0-SNAPSHOT"

  val finagleVersion = "6.10.0"
  val utilVersion = "6.11.0"
  val scroogeVersion = "3.12.2"
  val cassieVersion = "0.25.3"
  val zookeeperVersions = Map(
    "candidate" -> "0.0.41",
    "group" -> "0.0.44",
    "client" -> "0.0.35",
    "server-set" -> "1.0.36"
  )

  val ostrichVersion = "9.2.1"
  val twitterServerVersion = "1.4.0"
  val algebirdVersion  = "0.1.13"
  val hbaseVersion = "0.94.10"

  def finagle(name: String) = "com.twitter" %% ("finagle-" + name) % finagleVersion
  def util(name: String) = "com.twitter" %% ("util-" + name) % utilVersion
  def scroogeDep(name: String) = "com.twitter" %% ("scrooge-" + name) % scroogeVersion
  def zk(name: String) = "com.twitter.common.zookeeper" % name % zookeeperVersions(name)

  // cassie brings in old versions of finagle and util. we need to exclude here and bring in exclusive versions
  def cassie(name: String) =
    "com.twitter" % ("cassie-" + name) % cassieVersion excludeAll(
      ExclusionRule(organization = "com.twitter", name = "finagle-core"),
      ExclusionRule(organization = "com.twitter", name = "finagle-serversets"),
      ExclusionRule(organization = "com.twitter", name = "finagle-thrift"),
      ExclusionRule(organization = "com.twitter", name = "util-core")
    )

  val proxyRepo = Option(System.getenv("SBT_PROXY_REPO"))
  val travisCi = Option(System.getenv("SBT_TRAVIS_CI")) // for adding travis ci maven repos before others
  val cwd = System.getProperty("user.dir")

  lazy val testDependencies = Seq(
    "org.jmock"               %  "jmock"        % "2.4.0" % "test",
    "org.hamcrest"            %  "hamcrest-all" % "1.1"   % "test",
    "cglib"                   %  "cglib"        % "2.2.2" % "test",
    "asm"                     %  "asm"          % "1.5.3" % "test",
    "org.objenesis"           %  "objenesis"    % "1.1"   % "test",
    "org.scalatest"           %% "scalatest"    % "1.9.1" % "test",
    "org.scala-tools.testing" %% "specs"        % "1.6.9" % "test" cross CrossVersion.binaryMapped {
      case "2.9.2" => "2.9.1"
      case "2.10.0" => "2.10"
      case x => x
    },
    "junit" % "junit" % "4.10" % "test"
  )

  def zipkinSettings = Seq(
    organization := "com.twitter",
    version := zipkinVersion,
    crossScalaVersions := Seq("2.9.2"),
    scalaVersion := "2.9.2",
    crossPaths := false,            /* Removes Scala version from artifact name */
    fork := true, // forking prevents runaway thread pollution of sbt
    baseDirectory in run := file(cwd), // necessary for forking
    publishTo := Some(Resolver.file("file",  new File(Path.userHome.absolutePath + "/.ivy2/local")))
  )

  // settings from inlined plugins
  def inlineSettings = Seq(
    // inlined parts of sbt-package-dist
    GitProject.gitSettings,
    BuildProperties.newSettings,
    PackageDist.newSettings,

    // modifications and additions
    Seq(
      (exportedProducts in Compile) ~= { products =>
        products.filter { prod =>
          // don't package source or documentation
          prod == (packageSrc in Compile) || prod == (packageDoc in Compile)
        }
      }
    )
  ).flatten

  def defaultSettings = Seq(
    zipkinSettings,
    inlineSettings,
    Project.defaultSettings,
    ZipkinResolver.newSettings
  ).flatten

  // Database drivers
  val anormDriverDependencies = Map(
    "sqlite-memory"     -> "org.xerial"     % "sqlite-jdbc"          % "3.7.2",
    "sqlite-persistent" -> "org.xerial"     % "sqlite-jdbc"          % "3.7.2",
    "h2-memory"         -> "com.h2database" % "h2"                   % "1.3.172",
    "h2-persistent"     -> "com.h2database" % "h2"                   % "1.3.172",
    "postgresql"        -> "postgresql"     % "postgresql"           % "8.4-702.jdbc4", // or "9.1-901.jdbc4",
    "mysql"             -> "mysql"          % "mysql-connector-java" % "5.1.25"
  )

  lazy val zipkin =
    Project(
      id = "zipkin",
      base = file(".")
    ) aggregate(
      test, common, scrooge, zookeeper,
      query, queryCore, queryService, web,
      collectorScribe, collectorCore, collectorService,
      sampler, receiverScribe, collector,
      cassandra, anormDB, kafka, redis, hbase, storm
    )

  lazy val test   = Project(
    id = "zipkin-test",
    base = file("zipkin-test"),
    settings = defaultSettings
  ).settings(
    name := "zipkin-test",
    libraryDependencies ++= testDependencies
  ) dependsOn(queryService, collectorService)

  lazy val common =
    Project(
      id = "zipkin-common",
      base = file("zipkin-common"),
      settings = defaultSettings
    ).settings(
      libraryDependencies ++= Seq(
        finagle("ostrich4"),
        finagle("thrift"),
        finagle("zipkin"),
        finagle("exception"),
        util("core"),
        zk("client"),
        "com.twitter" %% "ostrich" % ostrichVersion,
        "com.twitter" %% "algebird-core" % algebirdVersion
      ) ++ testDependencies
    )

  lazy val thriftidl =
    Project(
      id = "zipkin-thrift",
      base = file("zipkin-thrift"),
      settings = defaultSettings
    ).settings(
      // this is a hack to get -idl artifacts for thrift.  Better would be to
      // define a whole new artifact that gets included in the scrooge publish task
      (artifactClassifier in packageSrc) := Some("idl")
    )

  lazy val sampler =
    Project(
      id = "zipkin-sampler",
      base = file("zipkin-sampler"),
      settings = defaultSettings
    ).settings(
      libraryDependencies ++= Seq(
        finagle("core"),
        util("core"),
        util("zk")
      ) ++ testDependencies
    ).dependsOn(common, zookeeper)

  lazy val scrooge =
    Project(
      id = "zipkin-scrooge",
      base = file("zipkin-scrooge"),
      settings = defaultSettings ++ ScroogeSBT.newSettings
    ).settings(
        libraryDependencies ++= Seq(
        finagle("ostrich4"),
        finagle("thrift"),
        finagle("zipkin"),
        util("core"),
        scroogeDep("core"),
        scroogeDep("serializer"),
        "com.twitter" %% "ostrich" % ostrichVersion,
        "com.twitter" %% "algebird-core" % algebirdVersion
      ) ++ testDependencies
    ).dependsOn(common)

  lazy val zookeeper = Project(
    id = "zipkin-zookeeper",
    base = file("zipkin-zookeeper"),
    settings = defaultSettings
  ).settings(
    libraryDependencies ++= Seq(
      finagle("core"),
      util("core"),
      util("zk"),
      zk("candidate"),
      zk("group")
    )
  )

  lazy val collectorCore = Project(
    id = "zipkin-collector-core",
    base = file("zipkin-collector-core"),
    settings = defaultSettings
  ).settings(
    libraryDependencies ++= Seq(
      finagle("ostrich4"),
      finagle("serversets"),
      finagle("thrift"),
      finagle("zipkin"),
      util("core"),
      util("zk"),
      util("zk-common"),
      zk("candidate"),
      zk("group"),
      "com.twitter" %% "ostrich" % ostrichVersion,
      "com.twitter" %% "algebird-core" % algebirdVersion,
      "com.twitter" %% "twitter-server" % twitterServerVersion
    ) ++ testDependencies
  ).dependsOn(common, scrooge)

  lazy val cassandra = Project(
    id = "zipkin-cassandra",
    base = file("zipkin-cassandra"),
    settings = defaultSettings
  ).settings(
    libraryDependencies ++= Seq(
      cassie("core"),
      cassie("serversets"),
      finagle("serversets"),
      util("logging"),
      util("app"),
      scroogeDep("serializer"),
      "org.iq80.snappy" % "snappy" % "0.1"
    ) ++ testDependencies,

    /* Add configs to resource path for ConfigSpec */
    unmanagedResourceDirectories in Test <<= baseDirectory {
      base =>
        (base / "config" +++ base / "src" / "test" / "resources").get
    }
  ).dependsOn(scrooge)

  lazy val anormDB = Project(
    id = "zipkin-anormdb",
    base = file("zipkin-anormdb"),
    settings = defaultSettings
  ).settings(
    libraryDependencies ++= Seq(
      "play" %% "anorm" % "2.1-09142012",
      anormDriverDependencies("sqlite-persistent")
    ) ++ testDependencies,

    /* Add configs to resource path for ConfigSpec */
    unmanagedResourceDirectories in Test <<= baseDirectory {
      base =>
        (base / "config" +++ base / "src" / "test" / "resources").get
    }
  ).dependsOn(common, scrooge)

  lazy val query =
    Project(
      id = "zipkin-query",
      base = file("zipkin-query"),
      settings = defaultSettings
    ).settings(
      libraryDependencies ++= Seq(
        finagle("thriftmux"),
        finagle("zipkin"),
        util("app"),
        util("core")
      ) ++ testDependencies
    ).dependsOn(common, scrooge)

  lazy val queryCore =
    Project(
      id = "zipkin-query-core",
      base = file("zipkin-query-core"),
      settings = defaultSettings
    ).settings(
      libraryDependencies ++= Seq(
        finagle("ostrich4"),
        finagle("serversets"),
        finagle("thrift"),
        finagle("zipkin"),
        util("core"),
        util("zk"),
        util("zk-common"),
        zk("candidate"),
        zk("group"),
        "com.twitter" %% "ostrich" % ostrichVersion,
        "com.twitter" %% "algebird-core" % algebirdVersion
      ) ++ testDependencies
    ).dependsOn(common, query, scrooge)

  lazy val queryService = Project(
    id = "zipkin-query-service",
    base = file("zipkin-query-service"),
    settings = defaultSettings
  ).settings(
    libraryDependencies ++= testDependencies,

    PackageDist.packageDistZipName := "zipkin-query-service.zip",
    BuildProperties.buildPropertiesPackage := "com.twitter.zipkin",
    resourceGenerators in Compile <+= BuildProperties.buildPropertiesWrite,

    /* Add configs to resource path for ConfigSpec */
    unmanagedResourceDirectories in Test <<= baseDirectory {
      base =>
        (base / "config" +++ base / "src" / "test" / "resources").get
    }
  ).dependsOn(queryCore, cassandra, redis, anormDB, hbase)

  lazy val collectorScribe =
    Project(
      id = "zipkin-collector-scribe",
      base = file("zipkin-collector-scribe"),
      settings = defaultSettings
    ).settings(
      libraryDependencies ++= Seq(
        scroogeDep("serializer")
      ) ++ testDependencies
    ).dependsOn(collectorCore, scrooge)

  lazy val collector = Project(
    id = "zipkin-collector",
    base = file("zipkin-collector"),
    settings = defaultSettings
  ).settings(
    libraryDependencies ++= Seq(
      finagle("core"),
      util("core"),
      "com.twitter" %% "twitter-server" % twitterServerVersion
    ) ++ testDependencies
  ).dependsOn(common, scrooge)

  lazy val receiverScribe =
    Project(
      id = "zipkin-receiver-scribe",
      base = file("zipkin-receiver-scribe"),
      settings = defaultSettings
    ).settings(
      libraryDependencies ++= Seq(
        util("zk"),
        "org.slf4j" % "slf4j-log4j12" % "1.6.4" % "runtime"
      ) ++ testDependencies
    ).dependsOn(collector, zookeeper, scrooge)

  lazy val kafka =
    Project(
      id = "zipkin-kafka",
      base = file("zipkin-kafka"),
      settings = defaultSettings
    ).settings(
      libraryDependencies ++= Seq(
        "com.twitter"      %% "kafka"    % "0.7.0",
<<<<<<< HEAD
      "com.twitter" %% "scrooge-serializer" % SCROOGE_VERSION
=======
        scroogeDep("serializer")
>>>>>>> f206b657
      ) ++ testDependencies,
      resolvers ++= (proxyRepo match {
        case None => Seq(
          "clojars" at "http://clojars.org/repo")
        case Some(pr) => Seq() // if proxy is set we assume that it has the artifacts we would get from the above repo
      })
    ).dependsOn(collectorCore, scrooge)

  lazy val collectorService = Project(
    id = "zipkin-collector-service",
    base = file("zipkin-collector-service"),
    settings = defaultSettings
  ).settings(
    libraryDependencies ++= testDependencies,

    PackageDist.packageDistZipName := "zipkin-collector-service.zip",
    BuildProperties.buildPropertiesPackage := "com.twitter.zipkin",
    resourceGenerators in Compile <+= BuildProperties.buildPropertiesWrite,

    /* Add configs to resource path for ConfigSpec */
    unmanagedResourceDirectories in Test <<= baseDirectory {
      base =>
        (base / "config" +++ base / "src" / "test" / "resources").get
    }
  ).dependsOn(collectorCore, collectorScribe, cassandra, kafka, redis, anormDB, hbase)

  lazy val web =
    Project(
      id = "zipkin-web",
      base = file("zipkin-web"),
      settings = defaultSettings
    ).settings(
      libraryDependencies ++= Seq(
        finagle("exception"),
        finagle("thriftmux"),
        finagle("serversets"),
        finagle("zipkin"),
        zk("server-set"),
        "com.twitter" %% "twitter-server" % twitterServerVersion,
        "com.github.spullara.mustache.java" % "compiler" % "0.8.13",
        "com.twitter" %% "algebird-core" % algebirdVersion
      ) ++ testDependencies,

      PackageDist.packageDistZipName := "zipkin-web.zip",
      BuildProperties.buildPropertiesPackage := "com.twitter.zipkin",
      resourceGenerators in Compile <+= BuildProperties.buildPropertiesWrite,

      /* Add configs to resource path for ConfigSpec */
      unmanagedResourceDirectories in Test <<= baseDirectory {
        base =>
          (base / "config" +++ base / "src" / "test" / "resources").get
      }
  ).dependsOn(common, scrooge)

  lazy val redis = Project(
    id = "zipkin-redis",
    base = file("zipkin-redis"),
    settings = defaultSettings
  ).settings(
    parallelExecution in Test := false,
    libraryDependencies ++= Seq(
      finagle("redis"),
      util("logging"),
      scroogeDep("serializer"),
      "org.slf4j" % "slf4j-log4j12" % "1.6.4" % "runtime"
    ) ++ testDependencies,

    /* Add configs to resource path for ConfigSpec */
    unmanagedResourceDirectories in Test <<= baseDirectory {
      base =>
        (base / "config" +++ base / "src" / "test" / "resources").get
    }
  ).dependsOn(scrooge)

  lazy val hbase = Project(
    id = "zipkin-hbase",
    base = file("zipkin-hbase"),
    settings = defaultSettings
  ).settings(
    parallelExecution in Test := false,
    libraryDependencies ++= Seq(
      "org.apache.hbase"      % "hbase"                 % hbaseVersion notTransitive(),
      "org.apache.hbase"      % "hbase"                 % hbaseVersion % "test" classifier("tests") classifier(""),
      "com.google.guava"      % "guava-io"              % "r03" % "test",
      "com.google.protobuf"   % "protobuf-java"         % "2.4.1",
      "org.apache.hadoop"     % "hadoop-core"           % "1.1.2" notTransitive(),
      "org.apache.hadoop"     % "hadoop-test"           % "1.1.2" % "test",
      "commons-logging"       % "commons-logging"       % "1.1.1",
      "commons-configuration" % "commons-configuration" % "1.6",
      "org.apache.zookeeper"  % "zookeeper"             % "3.4.5" % "runtime" notTransitive(),
      "org.slf4j"             % "slf4j-log4j12"         % "1.6.4" % "runtime",
      util("logging"),
      scroogeDep("serializer")
    ) ++ testDependencies,

    /* Add configs to resource path for ConfigSpec */
    unmanagedResourceDirectories in Test <<= baseDirectory {
      base =>
        (base / "config" +++ base / "src" / "test" / "resources").get
    }
  ).dependsOn(scrooge)

  lazy val storm = Project(
    id = "zipkin-storm",
    base = file("zipkin-storm"),
    settings = defaultSettings ++ assemblySettings
  ).settings(
    parallelExecution in Test := false,
    libraryDependencies ++= Seq(
<<<<<<< HEAD
      "storm"                 % "storm"                 % "0.9.0.1"               % "provided",
      "storm"                 % "storm-kafka"           % "0.9.0-wip16a-scala292",
      "commons-logging"       % "commons-logging"       % "1.1.1",
      "commons-configuration" % "commons-configuration" % "1.6",
      util("logging"),
      "com.twitter"           %% "scrooge-serializer"   % SCROOGE_VERSION,
      "com.twitter"           %% "kafka"                % "0.7.0",
      "org.scalatest"         %% "scalatest"            % "1.9.2"                 % "test"
    ),

=======
      util("logging"),
      scroogeDep("serializer"),
      "storm"                 % "storm"                 % "0.9.0.1" % "provided",
      "storm"                 % "storm-kafka"           % "0.9.0-wip16a-scala292",
      "commons-logging"       % "commons-logging"       % "1.1.1",
      "commons-configuration" % "commons-configuration" % "1.6",
      "com.twitter"           %% "kafka"                % "0.7.0",
      "org.scalatest"         %% "scalatest"            % "1.9.2" % "test"
    ),

    publishArtifact in packageDoc := false,

>>>>>>> f206b657
    PackageDist.packageDistZipName := "zipkin-storm.zip",
    BuildProperties.buildPropertiesPackage := "com.twitter.zipkin",
    resourceGenerators in Compile <+= BuildProperties.buildPropertiesWrite,

    /* Add configs to resource path for ConfigSpec */
    unmanagedResourceDirectories in Test <<= baseDirectory {
      base =>
        (base / "config" +++ base / "src" / "test" / "resources").get
    },

    mergeStrategy in assembly <<= (mergeStrategy in assembly) { (old) =>
      {
        case PathList("javax", "servlet", xs @ _*) => MergeStrategy.last
        case PathList("org", "apache", xs @ _*) => MergeStrategy.last
        case PathList("com", "twitter", xs @ _*) => MergeStrategy.last
        case PathList("project.clj") => MergeStrategy.last
        case x => old(x)
      }
    }
  ).dependsOn(scrooge)
}<|MERGE_RESOLUTION|>--- conflicted
+++ resolved
@@ -371,11 +371,7 @@
     ).settings(
       libraryDependencies ++= Seq(
         "com.twitter"      %% "kafka"    % "0.7.0",
-<<<<<<< HEAD
-      "com.twitter" %% "scrooge-serializer" % SCROOGE_VERSION
-=======
         scroogeDep("serializer")
->>>>>>> f206b657
       ) ++ testDependencies,
       resolvers ++= (proxyRepo match {
         case None => Seq(
@@ -485,18 +481,6 @@
   ).settings(
     parallelExecution in Test := false,
     libraryDependencies ++= Seq(
-<<<<<<< HEAD
-      "storm"                 % "storm"                 % "0.9.0.1"               % "provided",
-      "storm"                 % "storm-kafka"           % "0.9.0-wip16a-scala292",
-      "commons-logging"       % "commons-logging"       % "1.1.1",
-      "commons-configuration" % "commons-configuration" % "1.6",
-      util("logging"),
-      "com.twitter"           %% "scrooge-serializer"   % SCROOGE_VERSION,
-      "com.twitter"           %% "kafka"                % "0.7.0",
-      "org.scalatest"         %% "scalatest"            % "1.9.2"                 % "test"
-    ),
-
-=======
       util("logging"),
       scroogeDep("serializer"),
       "storm"                 % "storm"                 % "0.9.0.1" % "provided",
@@ -509,7 +493,6 @@
 
     publishArtifact in packageDoc := false,
 
->>>>>>> f206b657
     PackageDist.packageDistZipName := "zipkin-storm.zip",
     BuildProperties.buildPropertiesPackage := "com.twitter.zipkin",
     resourceGenerators in Compile <+= BuildProperties.buildPropertiesWrite,
